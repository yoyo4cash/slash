# pylint: disable=import-error,no-name-in-module
import collections
import itertools
import sys

from py.io import TerminalWriter

from .._compat import iteritems
from ..log import VERBOSITIES
from ..utils.iteration import iteration
from ..utils.python import wraps
from .reporter_interface import ReporterInterface


def from_verbosity(level):
    def decorator(func):
        @wraps(func)
        def new_func(self, *args, **kwargs):
            if self._verobsity_allows(level):  # pylint: disable=protected-access
                return func(self, *args, **kwargs)

        return new_func
    return decorator

class TerminalWriterWrapper(object):

    def __init__(self, file):
        super(TerminalWriterWrapper, self).__init__()
        self._writer = TerminalWriter(file=file)
        self._line = ''

    def lsep(self, sep, msg):
        """Write a left-justified line filled with the separator until the end of the line"""
        fullwidth = self._writer.fullwidth
        if sys.platform == "win32":
            # see py.io documentation for an explanation
            fullwidth -= 1

<<<<<<< HEAD
        self._writer.write('{0} {1}\n'.format(msg, sep * (fullwidth - 1 - len(msg))))
=======
        self._do_write('{0} {1}\n'.format(msg, sep * (fullwidth - 1 - len(msg))))
>>>>>>> 9a10b50f

    def sep(self, *args, **kw):
        self._line = ''
        return self._writer.sep(*args, **kw)

    def write(self, line, **kw):
        line = str(line)
        self._do_write(line, **kw)
        self._line = self._get_line_remainder(line)

    def _get_line_remainder(self, line):
        if '\r' in line:
            line = line.split('\r', 1)[-1]
        if '\n' in line:
            line = line.split('\n', 1)[-1]
        return line

    def line(self, *args, **kw):
        self._writer.line(*args, **kw)
        self._line = ''

    def get_line_in_progress(self):
        return self._line

    def clear_line_in_progress(self):
        if self._line and self._writer.hasmarkup:
            self._do_write('\r')
            self._do_write(' ' * len(self._line))
            self._do_write('\r')

    def restore_line_in_progress(self):
        if self._writer.hasmarkup:
            self._do_write(self._line)

    def _do_write(self, *args, **kwargs):
        return self._writer.write(*args, **kwargs)


class ConsoleReporter(ReporterInterface):

    def __init__(self, level, stream=sys.stderr):
        super(ConsoleReporter, self).__init__()
        self._level = level
        self._stream = stream
        self._terminal = TerminalWriterWrapper(file=stream)

    def notify_before_console_output(self):
        self._terminal.clear_line_in_progress()

    def notify_after_console_output(self):
        self._terminal.restore_line_in_progress()

    def report_before_debugger(self, exc_info):
        self.notify_before_console_output()
        self._terminal.write('Exception caught in debugger: {0} {1}\n'.format(exc_info[0], exc_info[1]), red=True)
        self.notify_after_console_output()

    def report_collection_start(self):
        self._report_num_collected([], stillworking=True)

    def report_test_collected(self, all_tests, test):
        self._report_num_collected(all_tests, stillworking=True)

    def report_collection_end(self, collected):
        self._report_num_collected(collected, stillworking=False)

    def _report_num_collected(self, collected, stillworking):
        self._terminal.write('\r{0} tests collected{1}'.format(len(collected), '...' if stillworking else '   \n'), white=True, bold=True)

    def _is_verbose(self, level):
        return self._level <= level

    @from_verbosity(VERBOSITIES.ERROR)
    def report_session_start(self, session):
        self._terminal.sep('=', 'Session starts', white=True, bold=True)

    def report_session_end(self, session):

        if not self._verobsity_allows(VERBOSITIES.WARNING):
            self._terminal.write('\n')  # for concise outputs we need to break the sequence of dots...

        if self._verobsity_allows(VERBOSITIES.ERROR):
            self._report_failures(session)
            self._report_errors(session)
            self._report_additional_test_details(session)
        elif self._verobsity_allows(VERBOSITIES.CRITICAL):
            self._report_failures_and_errors_concise(session)

        if self._verobsity_allows(VERBOSITIES.INFO):
            self._report_all_skips(session)

        if self._verobsity_allows(VERBOSITIES.WARNING):
            self._report_warning_summary(session)

        kwargs = {'bold': True}
        msg = 'Session ended.'
        if session.results.is_success():
            kwargs.update(green=True)
        else:
            kwargs.update(red=True)
            msg += ' {0} successful, {1} skipped, {2} failures, {3} errors.'.format(
                session.results.get_num_successful(), session.results.get_num_skipped(),
                session.results.get_num_failures(), session.results.get_num_errors())

        msg += ' Total duration: {0}'.format(self._format_duration(session.duration))
        self._terminal.sep('=', msg, **kwargs)  # pylint: disable=star-args

    def _report_warning_summary(self, session):
        warnings_by_key = collections.defaultdict(list)
        for warning in session.warnings:
            warnings_by_key[warning.key].append(warning)
        for i, (warning_key, warnings) in iteration(iteritems(warnings_by_key)):
            if i.first:
                self._terminal.sep('=', 'Warnings ({0} total)'.format(len(session.warnings)), yellow=True)
            self._terminal.write(
                ' * {d[filename]}:{d[lineno]:03} -- '.format(d=warnings[0].details), yellow=True)
            self._terminal.write(warnings[0].details['message'], yellow=True, bold=True)
            self._terminal.write(
                ' (Repeated {0} times)\n'.format(len(warnings)), yellow=True)

    def _verobsity_allows(self, level):
        return self._level <= level

    def _report_failures(self, session):
        self._report_error_objects('FAILURES', session.results.iter_all_failures(), 'F')

    def _report_errors(self, session):
        self._report_error_objects('ERRORS', session.results.iter_all_errors(), 'E')

    def _report_additional_test_details(self, session):
        first = True
        for result, details in session.results.iter_all_additional_details():
            if result.is_success():
                continue

            if first:
                self._terminal.sep('=', 'ADDITIONAL DETAILS')
                first = False

            self._terminal.lsep('_', '____ {0}'.format(self._get_location(result)))
            for key, value in details.iteritems():
                self._terminal.write('> {0}: {1}\n'.format(key, value))

    def _report_error_objects(self, title, iterator, marker):
        iterator = list(iterator)
        total_num_errors = sum(len(errors) for _, errors in iterator)
        error_number = 0
        for result_iteration, (result, errors) in iteration(iterator):
            if result_iteration.first:
                self._terminal.sep('=', title)

            for error_iteration, error in iteration(errors):
                error_number += 1
                self._report_error_location(result, error_number, total_num_errors, marker, error)
                self._report_error(result, error, marker)

    def _report_error_location(self, result, object_index, total_num_errors, marker, error):
        self._terminal.lsep('_', '____ {0:YYYY-MM-DD HH:mm:ss ZZ}: {1}{2}'.format(
            error.time.to('local'), self._get_location(result),
            ' - {0}'.format(error.message) if not error.traceback else ''))
        if self._verobsity_allows(VERBOSITIES.INFO) and result.test_metadata:
            location = '{0}:{1}{2}/{3}'.format(
                result.test_metadata.id, marker, object_index, total_num_errors)
            self._terminal.lsep('_', location)

    def _report_failures_and_errors_concise(self, session):
        for result in session.results.iter_all_results():
            if result.get_errors() or result.get_failures():
                self._terminal.write(self._get_location(result))
                self._terminal.write(':')
                if result.get_errors():
                    self._terminal.write(' {0} errors'.format(len(result.get_errors())))
                if result.get_failures():
                    self._terminal.write(' {0} failures'.format(len(result.get_failures())))
                self._terminal.write('\n')

    def _get_location(self, result):
        return result.test_metadata.address if result.test_metadata else '**global**'

    def _report_error(self, result, error, marker):
        if not error.traceback:
            frames = []
        elif self._level > VERBOSITIES.WARNING:
            frames = [error.traceback.frames[-1]]
        else:
            frames = error.traceback.frames
        for frame_iteration, frame in iteration(frames):
            if not frame_iteration.first:
                self._terminal.sep('- ')
            self._write_frame_locals(frame)
            code_lines = self._write_frame_code(frame)
            if frame_iteration.last:
                self._terminal.write(marker, red=True, bold=True)
                if code_lines:
                    indent = ''.join(itertools.takewhile(str.isspace, code_lines[-1]))
                else:
                    indent = ''
                self._terminal.write(self._indent_with(error.message, indent), red=True, bold=True)
                self._terminal.write('\n')
            self._terminal.write('{0}:{1}:\n'.format(frame.filename, frame.lineno))

        log_path = result.get_log_path()
        if log_path is not None:
            self._terminal.write('(Log file: {0})\n'.format(log_path), black=True, bold=True)


    def _indent_with(self, text, indent):
        return '\n'.join(indent + line for line in text.splitlines())

    def _report_all_skips(self, session):
        for item, result in iteration(result for result in session.results.iter_test_results() if result.is_skip()):
            if item.first:
                self._terminal.sep('=', 'SKIPS')
            self._terminal.write(result.test_metadata, yellow=True)
            self._terminal.write('\t')
            self._terminal.write(result.get_skips()[0])
            self._terminal.write('\n')

    @from_verbosity(VERBOSITIES.NOTICE)
    def _write_frame_locals(self, frame):
        if not frame.locals and not frame.globals:
            return
        for index, (name, value) in enumerate(itertools.chain(iteritems(frame.locals), iteritems(frame.globals))):
            if index > 0:
                self._terminal.write(', ')
            self._terminal.write('{0}: '.format(name), yellow=True, bold=True)
            self._terminal.write(value['value'])
        self._terminal.write('\n\n')

    def _write_frame_code(self, frame):
        if frame.code_string:
            if self._verobsity_allows(VERBOSITIES.NOTICE):
                code_lines = frame.code_string.splitlines()
            else:
                code_lines = [frame.code_line]
            line = ''
            for line_iteration, line in iteration(code_lines):
                if line_iteration.last:
                    self._terminal.write('>', white=True, bold=True)
                else:
                    self._terminal.write(' ')
                self._terminal.write(line, white=True, bold=True)
                self._terminal.write('\n')
            return code_lines


    @from_verbosity(VERBOSITIES.WARNING)
    def report_file_start(self, filename):
        self._file_failed = False
        self._file_has_skips = False
        if not self._verobsity_allows(VERBOSITIES.NOTICE):
            self._terminal.write(filename)
            self._terminal.write(' ')

    @from_verbosity(VERBOSITIES.WARNING)
    def report_file_end(self, filename):
        if self._verobsity_allows(VERBOSITIES.NOTICE):
            return
        self._terminal.write('  ')
        if self._file_failed:
            self._terminal.line('FAIL', red=True)
        elif self._file_has_skips:
            self._terminal.line('PASS', yellow=True)
        else:
            self._terminal.line('PASS', green=True)

    def report_test_success(self, test, result):
        if not self._verobsity_allows(VERBOSITIES.NOTICE):
            self._terminal.write('.')

    def report_test_skip_added(self, test, reason):
        self._file_has_skips = True
        if self._verobsity_allows(VERBOSITIES.NOTICE):
            self._terminal.write('Skipped: {0}\n'.format(reason), yellow=True)
        else:
            self._terminal.write('s', yellow=True)

    def report_test_error_added(self, test, error):
        self._report_test_error_failure_added(test, error, 'E')

    def report_test_failure_added(self, test, error):
        self._report_test_error_failure_added(test, error, 'F')

    def _report_test_error_failure_added(self, test, e, errtype):
        self._file_failed = True
        if not self._verobsity_allows(VERBOSITIES.NOTICE):
            self._terminal.write(errtype, red=True)
        else:
            self._terminal.write('{0}: {1}\n'.format(errtype, e), red=True)

    def _format_duration(self, duration):
        seconds = duration % 60
        duration /= 60
        minutes = duration % 60
        hours = duration / 60
        return '{0:02}:{1:02}:{2:02}'.format(int(hours), int(minutes), int(seconds))<|MERGE_RESOLUTION|>--- conflicted
+++ resolved
@@ -36,11 +36,7 @@
             # see py.io documentation for an explanation
             fullwidth -= 1
 
-<<<<<<< HEAD
-        self._writer.write('{0} {1}\n'.format(msg, sep * (fullwidth - 1 - len(msg))))
-=======
         self._do_write('{0} {1}\n'.format(msg, sep * (fullwidth - 1 - len(msg))))
->>>>>>> 9a10b50f
 
     def sep(self, *args, **kw):
         self._line = ''
