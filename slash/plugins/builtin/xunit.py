--- conflicted
+++ resolved
@@ -53,20 +53,14 @@
 
     def _add_error(self, errortype):
         exc_type, exc_value, exc_tb = exc_info = sys.exc_info()
-        self._add_element(errortype, {'type': exc_type.__name__, 'message': str(exc_value)}, text=get_traceback_string(exc_info))
+        self._add_element(errortype, {'type': exc_type.__name__ if exc_type else '', 'message': str(exc_value)}, text=get_traceback_string(exc_info))
 
     def _add_element(self, tag, attrib, text=None):
         test_element = self._get_xunit_elements_list()[-1]
-<<<<<<< HEAD
         element = E(tag, attrib)
         if text is not None:
             element.text = text
         test_element.append(element)
-=======
-        error_element = E(errortype, dict(type=exc_type.__name__ if exc_type else '', message=str(exc_value)))
-        error_element.text = get_traceback_string(exc_info)
-        test_element.append(error_element)
->>>>>>> 7b79ef6b
 
     def _get_test_case_element(self, test):
         return E('testcase', dict(name=str(test), classname="{}.{}".format(test.__class__.__module__, test.__class__.__name__), time="0"))
